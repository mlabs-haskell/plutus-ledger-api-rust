--- conflicted
+++ resolved
@@ -13,16 +13,12 @@
     hci-effects.follows = "lbf/hci-effects";
 
     # Code quality automation
-<<<<<<< HEAD
     pre-commit-hooks.follows = "lbf/pre-commit-hooks";
-=======
-    pre-commit-hooks.url = "github:cachix/pre-commit-hooks.nix";
 
-    lbf = {
-      url = "github:mlabs-haskell/lambda-buffers";
+    crane = {
+      url = "github:ipetkov/crane";
       inputs.nixpkgs.follows = "flake-lang/nixpkgs";
     };
->>>>>>> d50928c3
   };
 
   outputs = inputs@{ flake-parts, ... }:
